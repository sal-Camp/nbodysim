use anyhow::Result;
use cgmath::*;
use std::ops::Range;
use wgpu::util::DeviceExt;
<<<<<<< HEAD
use wgpu::BindGroup;

pub struct CelestialBody {
    pub body: Sphere,
    pub position: cgmath::Vector3<f32>,
}

impl CelestialBody {
    pub fn new(new_position: cgmath::Vector3<f32>, device: &wgpu::Device) -> Self {
        let body = Sphere::new(4, &device);
        let position = new_position;

        Self { body, position }
=======
use anyhow::Result;
use proc_macro::bridge::PanicMessage;
use test::ShouldPanic;

pub struct Entity {
    pub sphere: Sphere,
    pub position: Vector3<f32>,
}

impl Entity {
    pub fn new(new_position: Vector3<f32>, device: &wgpu::Device) -> Self {

        let sphere;
        match Sphere::new(5, &device) {
            Ok(sp) => {
                sphere = sp;
            },
            Err(e) => {
                Panic!(PanicMessage(e));
            }
        }

        let position = new_position;

        Self {
            sphere,
            position,
        }
>>>>>>> 27143665
    }
}

pub trait Vertex {
    fn desc<'a>() -> wgpu::VertexBufferLayout<'a>;
}

#[repr(C)]
#[derive(Copy, Clone, Debug, bytemuck::Pod, bytemuck::Zeroable)]
pub struct SphereMeshVertex {
    position: [f32; 3],
    color: [f32; 3],
}

impl Vertex for SphereMeshVertex {
    fn desc<'a>() -> wgpu::VertexBufferLayout<'a> {
        use std::mem;
        wgpu::VertexBufferLayout {
            array_stride: std::mem::size_of::<SphereMeshVertex>() as wgpu::BufferAddress,
            step_mode: wgpu::VertexStepMode::Vertex,
            attributes: &[
                wgpu::VertexAttribute {
                    offset: 0,
                    shader_location: 0,
                    format: wgpu::VertexFormat::Float32x3,
                },
                wgpu::VertexAttribute {
                    offset: mem::size_of::<[f32; 3]>() as wgpu::BufferAddress,
                    shader_location: 1,
                    format: wgpu::VertexFormat::Float32x3,
                },
            ],
        }
    }
}

pub struct Mesh {
    resolution: u32,
    local_up: Vector3<f32>,
    axis_a: Vector3<f32>,
    axis_b: Vector3<f32>,
    vertex_buffer: wgpu::Buffer,
    index_buffer: wgpu::Buffer,
    num_elements: u32,
}

impl Mesh {
    fn new(resolution: u32, local_up: Vector3<f32>, device: &wgpu::Device) -> Self {
        let axis_a = Vector3::new(local_up.y, local_up.z, local_up.x);
        let axis_b = Vector3::cross(local_up, axis_a);

        let mut vertices = Vec::new();
        let mut triangles = Vec::new();
        for x in 0..resolution {
            for y in 0..resolution {
                let i = x + y * resolution;
                let percent = Vector2::new(x as f32, y as f32) / (resolution - 1) as f32;
                let point_on_unit_cube =
                    local_up + (percent.x - 0.5) * 2.0 * axis_a + (percent.y - 0.5) * 2.0 * axis_b;
                let point_on_unit_sphere = point_on_unit_cube.normalize();
                vertices.push(SphereMeshVertex {
                    position: [
                        point_on_unit_sphere.x,
                        point_on_unit_sphere.y,
                        point_on_unit_sphere.z,
                    ],
                    color: [0.5, 0.5, 0.5],
                });

                if x != resolution - 1 && y != resolution - 1 {
                    // First Triangle
                    triangles.push(i);
                    triangles.push(i + resolution + 1);
                    triangles.push(i + resolution);

                    // Second Triangle
                    triangles.push(i);
                    triangles.push(i + 1);
                    triangles.push(i + resolution + 1);
                }
            }
        }
        let vertex_buffer = device.create_buffer_init(&wgpu::util::BufferInitDescriptor {
            label: Some("Mesh Vertex Buffer"),
            contents: bytemuck::cast_slice(&vertices),
            usage: wgpu::BufferUsages::VERTEX,
        });

        let index_buffer = device.create_buffer_init(&wgpu::util::BufferInitDescriptor {
            label: Some("Mesh Index Buffer"),
            contents: bytemuck::cast_slice(&triangles),
            usage: wgpu::BufferUsages::INDEX,
        });

        let num_elements = triangles.len() as u32;

        Self {
            resolution,
            local_up,
            axis_a,
            axis_b,
            vertex_buffer,
            index_buffer,
            num_elements,
        }
    }
}

const DIRECTIONS: [Vector3<f32>; 6] = [
    Vector3::new(0.0, 1.0, 0.0),  // up
    Vector3::new(0.0, -1.0, 0.0), // down
    Vector3::new(-1.0, 0.0, 0.0), // left
    Vector3::new(1.0, 0.0, 0.0),  // right
    Vector3::new(0.0, 0.0, 1.0),  // forward
    Vector3::new(0.0, 0.0, -1.0), // back
];

pub struct Sphere {
    meshes: Vec<Mesh>,
}

impl Sphere {
    pub fn new(resolution: u32, device: &wgpu::Device) -> Self {
        let mut meshes: Vec<Mesh> = Vec::with_capacity(6);
        // Creating our 6 faces of the cube/sphere
        for dir in DIRECTIONS {
            meshes.push(Mesh::new(resolution, dir, device));
        }

        Self { meshes }
    }
}

pub trait DrawSphere<'a> {
    fn draw_mesh(&mut self, mesh: &'a Mesh, camera_bind_group: &'a wgpu::BindGroup);

    fn draw_mesh_instanced(
        &mut self,
        mesh: &'a Mesh,
        instances: Range<u32>,
        camera_bind_group: &'a wgpu::BindGroup,
    );

    fn draw_sphere(&mut self, sphere: &'a Sphere, camera_bind_group: &'a wgpu::BindGroup);

    fn draw_sphere_instanced(
        &mut self,
        sphere: &'a Sphere,
        instances: Range<u32>,
        camera_bind_group: &'a wgpu::BindGroup,
    );
}

impl<'a, 'b> DrawSphere<'b> for wgpu::RenderPass<'a>
where
    'b: 'a,
{
    fn draw_mesh(&mut self, mesh: &'b Mesh, camera_bind_group: &'b BindGroup) {
        self.draw_mesh_instanced(mesh, 0..1, camera_bind_group);
    }

    fn draw_mesh_instanced(
        &mut self,
        mesh: &'b Mesh,
        instances: Range<u32>,
        camera_bind_group: &'b BindGroup,
    ) {
        self.set_vertex_buffer(0, mesh.vertex_buffer.slice(..));
        self.set_index_buffer(mesh.index_buffer.slice(..), wgpu::IndexFormat::Uint32);
        self.set_bind_group(0, &camera_bind_group, &[]);
        self.draw_indexed(0..mesh.num_elements, 0, instances);
    }

    fn draw_sphere(&mut self, sphere: &'b Sphere, camera_bind_group: &'b BindGroup) {
        self.draw_sphere_instanced(sphere, 0..1, camera_bind_group);
    }

    fn draw_sphere_instanced(
        &mut self,
        sphere: &'b Sphere,
        instances: Range<u32>,
        camera_bind_group: &'b BindGroup,
    ) {
        for mesh in &sphere.meshes {
            self.draw_mesh_instanced(mesh, instances.clone(), camera_bind_group);
        }
    }
}<|MERGE_RESOLUTION|>--- conflicted
+++ resolved
@@ -2,21 +2,6 @@
 use cgmath::*;
 use std::ops::Range;
 use wgpu::util::DeviceExt;
-<<<<<<< HEAD
-use wgpu::BindGroup;
-
-pub struct CelestialBody {
-    pub body: Sphere,
-    pub position: cgmath::Vector3<f32>,
-}
-
-impl CelestialBody {
-    pub fn new(new_position: cgmath::Vector3<f32>, device: &wgpu::Device) -> Self {
-        let body = Sphere::new(4, &device);
-        let position = new_position;
-
-        Self { body, position }
-=======
 use anyhow::Result;
 use proc_macro::bridge::PanicMessage;
 use test::ShouldPanic;
@@ -45,7 +30,6 @@
             sphere,
             position,
         }
->>>>>>> 27143665
     }
 }
 
